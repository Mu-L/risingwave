--- conflicted
+++ resolved
@@ -8,11 +8,7 @@
 /// in this trait so that the mocking can be simplified.
 #[async_trait::async_trait]
 pub trait FrontendMetaClient: Send + Sync {
-<<<<<<< HEAD
     async fn pin_snapshot(&self, epoch: u64) -> Result<u64>;
-=======
-    async fn pin_snapshot(&self, last_pinned: u64) -> Result<u64>;
->>>>>>> 8e3e7cd2
 
     async fn flush(&self) -> Result<()>;
 
@@ -23,22 +19,8 @@
 
 #[async_trait::async_trait]
 impl FrontendMetaClient for FrontendMetaClientImpl {
-<<<<<<< HEAD
-    // pin a specific snapshot
     async fn pin_snapshot(&self, epoch: u64) -> Result<u64> {
-        let resp = self
-            .0
-            .inner
-            .pin_snapshot(PinSnapshotRequest {
-                context_id: 0,
-                epoch,
-            })
-            .await?;
-        Ok(resp.get_snapshot()?.epoch)
-=======
-    async fn pin_snapshot(&self, last_pinned: u64) -> Result<u64> {
-        self.0.pin_snapshot(last_pinned).await
->>>>>>> 8e3e7cd2
+        self.0.pin_snapshot(epoch).await
     }
 
     async fn flush(&self) -> Result<()> {
